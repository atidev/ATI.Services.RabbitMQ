﻿using System;
using System.Collections.Concurrent;
using System.Collections.Generic;
using System.Diagnostics;
using System.Globalization;
using System.Linq;
using System.Net;
using System.Text;
using System.Threading.Tasks;
using ATI.Services.Common.Context;
using ATI.Services.Common.Extensions;
using ATI.Services.Common.Initializers;
using ATI.Services.Common.Initializers.Interfaces;
using ATI.Services.Common.Localization;
using ATI.Services.Common.Logging;
using ATI.Services.Common.Metrics;
using ATI.Services.Common.Variables;
using EasyNetQ;
using EasyNetQ.Consumer;
using EasyNetQ.DI;
using EasyNetQ.Topology;
using JetBrains.Annotations;
using Microsoft.Extensions.Options;
using NLog;
using Polly;
using Polly.Retry;
using Polly.Wrap;
using JsonSerializer = Newtonsoft.Json.JsonSerializer;

namespace ATI.Services.RabbitMQ;

[PublicAPI]
[InitializeOrder(Order = InitializeOrder.First)]
public class EventbusManager : IDisposable, IInitializer
{
    private IAdvancedBus _busClient;
    private const int RetryAttemptMax = 3;
    private const int MaxRetryDelayPow = 2;
    private readonly JsonSerializer _jsonSerializer;
    private readonly string _connectionString;

    private readonly MetricsFactory _inMetricsFactory = MetricsFactory.CreateRabbitMqMetricsFactory(RabbitMetricsType.Subscribe, nameof(EventbusManager), additionalSummaryLabels: "rmq_app_id");
    private readonly MetricsFactory _outMetricsFactory = MetricsFactory.CreateRabbitMqMetricsFactory(RabbitMetricsType.Publish, nameof(EventbusManager));

    private readonly ILogger _logger = LogManager.GetCurrentClassLogger();
    private ConcurrentBag<SubscriptionInfo> _subscriptions = new();
    private readonly AsyncRetryPolicy _retryForeverPolicy;
    private readonly AsyncRetryPolicy _subscribePolicy;
    private readonly EventbusOptions _options;
    private static readonly UTF8Encoding BodyEncoding = new(false);
    private readonly RmqTopology _rmqTopology;

    public EventbusManager(JsonSerializer jsonSerializer,
                           IOptions<EventbusOptions> options, RmqTopology rmqTopology)
    {
        _options = options.Value;
        _connectionString = options.Value.ConnectionString;
        _jsonSerializer = jsonSerializer;
        _rmqTopology = rmqTopology;

        _subscribePolicy = Policy.Handle<Exception>()
                                 .WaitAndRetryForeverAsync(
                                     _ => _options.RabbitConnectInterval,
                                     (exception, _) => _logger.Error(exception));

        _retryForeverPolicy =
            Policy.Handle<Exception>()
                  .WaitAndRetryForeverAsync(
                      retryAttempt => TimeSpan.FromSeconds(Math.Pow(2, Math.Min(retryAttempt, MaxRetryDelayPow))),
                      (exception, _) => _logger.ErrorWithObject(exception));
    }

    public Task InitializeAsync()
    {
<<<<<<< HEAD
        private IAdvancedBus _busClient;
        private const int RetryAttemptMax = 3;
        private const int MaxRetryDelayPow = 2;
        private const string DelayQueueSuffix = "_delay";
        private const string PoisonQueueSuffix = "_poison";
        private readonly JsonSerializer _jsonSerializer;
        private readonly string _connectionString;

        private readonly MetricsFactory _metricsTracingFactory =
            MetricsFactory.CreateRepositoryMetricsFactory(nameof(EventbusManager));

        private readonly ILogger _logger = LogManager.GetCurrentClassLogger();
        private ConcurrentBag<SubscriptionInfo> _subscriptions = new();
        private readonly AsyncRetryPolicy _retryForeverPolicy;
        private readonly AsyncRetryPolicy _subscribePolicy;
        private readonly EventbusOptions _options;
        private static readonly UTF8Encoding BodyEncoding = new(false);
        private readonly RmqTopology _rmqTopology;

        public EventbusManager(JsonSerializer jsonSerializer,
                               IOptions<EventbusOptions> options, RmqTopology rmqTopology)
=======
        try
>>>>>>> 1917388f
        {
            _busClient = RabbitHutch.CreateBus(_connectionString,
                                               serviceRegister =>
                                               {
                                                   serviceRegister.Register<IConventions>(c =>
                                                       new RabbitMqConventions(c.Resolve<ITypeNameSerializer>(), _options));
                                               }).Advanced;

            _busClient.Connected += async (_, _) => await ResubscribeOnReconnect();
            _busClient.Disconnected += (_, _) => { _logger.Error("Disconnected from RMQ for some reason!"); };
        }
        catch (Exception exception)
        {
            _logger.Error(exception);
        }

        return Task.CompletedTask;
    }

    public Task<Exchange> DeclareExchangeTopicAsync(string exchangeName, bool durable, bool autoDelete) => 
        _busClient.ExchangeDeclareAsync(exchangeName, ExchangeType.Topic, durable, autoDelete);

    public async Task PublishRawAsync(
        string publishBody,
        string exchangeName,
        string routingKey,
        string metricEntity,
        Dictionary<string, object> additionalHeaders = null,
        bool mandatory = false,
        TimeSpan? timeout = null,
        bool withAcceptLang = true)
    {
        if (string.IsNullOrWhiteSpace(exchangeName) || string.IsNullOrWhiteSpace(routingKey) ||
            string.IsNullOrWhiteSpace(publishBody))
            return;

        using (_outMetricsFactory.CreateLoggingMetricsTimer(metricEntity, $"{exchangeName}:{routingKey}"))
        {
            var messageProperties = GetProperties(additionalHeaders, withAcceptLang);
            var exchange = new Exchange(exchangeName);
            var body = BodyEncoding.GetBytes(publishBody);

            var sendingResult = await SetupPolicy(timeout).ExecuteAndCaptureAsync(async () =>
                                    await _busClient.PublishAsync(
                                        exchange,
                                        routingKey,
                                        mandatory,
                                        messageProperties,
                                        body));

            if (sendingResult.FinalException != null)
            {
                _logger.ErrorWithObject(sendingResult.FinalException,
                                        new { publishBody, exchangeName, routingKey, metricEntity, mandatory });
            }
        }
    }

    public async Task PublishAsync<T>(
        T publishObject,
        string exchangeName,
        string routingKey,
        string metricEntity,
        Dictionary<string, object> additionalHeaders = null,
        bool mandatory = false,
        JsonSerializer serializer = null,
        TimeSpan? timeout = null,
        bool withAcceptLang = true)
    {
        if (string.IsNullOrWhiteSpace(exchangeName) || string.IsNullOrWhiteSpace(routingKey) ||
            publishObject == null)
            return;

        using (_outMetricsFactory.CreateLoggingMetricsTimer(metricEntity, $"{exchangeName}:{routingKey}"))
        {
            var messageProperties = GetProperties(additionalHeaders, withAcceptLang);
            var exchange = new Exchange(exchangeName);
            var bodySerializer = serializer ?? _jsonSerializer;
            var body = bodySerializer.ToJsonBytes(publishObject);

            var sendingResult = await SetupPolicy(timeout).ExecuteAndCaptureAsync(async () =>
                                    await _busClient.PublishAsync(
                                        exchange,
                                        routingKey,
                                        mandatory,
                                        messageProperties,
                                        body));

            if (sendingResult.FinalException != null)
            {
                _logger.ErrorWithObject(sendingResult.FinalException,
                                        new { publishObject, exchangeName, routingKey, metricEntity, mandatory });
            }
        }
    }

    public Task SubscribeAsync(
        string exchangeName,
        string routingKey,
        bool isExclusive,
        bool isDurable,
        bool isAutoDelete,
        Func<byte[], MessageProperties, MessageReceivedInfo, Task> handler,
        bool isExclusiveQueueName = false,
        string customQueueName = null,
        string metricEntity = null)
    {
        var binding = _rmqTopology.CreateBinding(exchangeName, routingKey, isExclusive, isDurable, isAutoDelete,
                                                 isExclusiveQueueName, customQueueName);
        return SubscribeAsync(binding, handler, metricEntity);
    }

    public async Task SubscribeAsync(
        QueueExchangeBinding bindingInfo,
        Func<byte[], MessageProperties, MessageReceivedInfo, Task> handler,
        string metricEntity = null)
    {
        _subscriptions.Add(new SubscriptionInfo
        {
            Binding = bindingInfo,
            EventbusSubscriptionHandler = handler,
            MetricsEntity = metricEntity
        });

        RabbitMqDeclaredQueues.DeclaredQueues.Add(bindingInfo.Queue);

        try
        {
            await SubscribePrivateAsync(bindingInfo, handler, metricEntity);
        }
        catch (Exception ex)
        {
            _logger.ErrorWithObject(ex,
                                    "Initial subscription failed, trying to subscribe in background",
                                    logObjects: bindingInfo.Queue.Name);
            _subscribePolicy.ExecuteAsync(() => SubscribePrivateAsync(bindingInfo, handler, metricEntity)).Forget();
        }
    }

    private AsyncPolicyWrap SetupPolicy(TimeSpan? timeout = null) =>
        Policy.WrapAsync(Policy.TimeoutAsync(timeout ?? TimeSpan.FromSeconds(2)),
                         Policy.Handle<Exception>()
                               .WaitAndRetryAsync(3, _ => TimeSpan.FromSeconds(3)));

    private async Task ExecuteWithPolicy(Func<Task> action)
    {
        var policy = Policy.Handle<TimeoutException>()
                           .WaitAndRetryAsync(
                               RetryAttemptMax,
                               retryAttempt => TimeSpan.FromSeconds(Math.Pow(2, retryAttempt)),
                               (exception, timeSpan, retryCount, _) =>
                               {
                                   _logger.ErrorWithObject(exception, new { TimeSpan = timeSpan, RetryCount = retryCount });
                               });

        var policyResult = await policy.ExecuteAndCaptureAsync(async () => await action.Invoke());

        if (policyResult.FinalException != null)
        {
            _logger.ErrorWithObject(policyResult.FinalException, action);
        }
    }

<<<<<<< HEAD
#nullable enable
        public async Task SubscribeAsync(
            QueueExchangeBinding mainQueueBinding,
            bool durable,
            bool autoDelete,
            Func<byte[], MessageProperties, MessageReceivedInfo, Task<Acknowledgements>> handler,
            Func<byte[], MessageProperties, MessageReceivedInfo, Task<Acknowledgements>>? poisonHandler = null,
            DelayedRequeueConfiguration? requeueConfig = null,
            string? metricEntity = null)
        {
            RabbitMqDeclaredQueues.DeclaredQueues.Add(mainQueueBinding.Queue);

            if (requeueConfig?.MaxRetryRequeueCount == 0)
            {
                throw new ArgumentException(
                    $"{nameof(DelayedRequeueConfiguration.MaxRetryRequeueCount)} должен содержать себе минимум одну попытку",
                    nameof(DelayedRequeueConfiguration.MaxRetryRequeueCount));
            }

            QueueExchangeBinding? delayQueue = null;
            QueueExchangeBinding? poisonQueue = null;
            if (requeueConfig != null)
            {
                delayQueue = _rmqTopology.CreateBinding(
                    mainQueueBinding.Exchange.Name,
                    $"{mainQueueBinding.RoutingKey}{DelayQueueSuffix}",
                    isExclusive: false,
                    isDurable: true,
                    isAutoDelete: false);

                poisonQueue = _rmqTopology.CreateBinding(
                    mainQueueBinding.Exchange.Name,
                    $"{mainQueueBinding.RoutingKey}{PoisonQueueSuffix}",
                    isExclusive: false,
                    isDurable: true,
                    isAutoDelete: false);

                RabbitMqDeclaredQueues.DeclaredQueues.AddRange(new[] {delayQueue.Queue, poisonQueue.Queue});
            }

            if (_busClient.IsConnected)
            {
                try
                {
                    await (requeueConfig != null && delayQueue != null && poisonQueue != null
                            ? BindConsumerAsync(
                                mainQueueBinding,
                                delayQueue,
                                poisonQueue,
                                handler,
                                poisonHandler,
                                requeueConfig,
                                metricEntity)
                            : SubscribePrivateAsync(
                                mainQueueBinding,
                                handler,
                                metricEntity)
                        );
                }
                catch (Exception ex)
                {
                    _logger.Error(ex);
                    _logger.Info(
                        "В интервале между проверкой _busClient.IsConnected и SubscribeAsyncPrivate Rabbit может отвалиться, поэтому запускаем в бекграунд потоке"
                    );
                    var bindConsumerTask = requeueConfig != null && delayQueue != null && poisonQueue != null
                        ? BindConsumerAsync(
                            mainQueueBinding,
                            delayQueue,
                            poisonQueue,
                            handler,
                            poisonHandler,
                            requeueConfig,
                            metricEntity)
                        : SubscribePrivateAsync(
                            mainQueueBinding,
                            handler,
                            metricEntity);

                    bindConsumerTask.Forget();
                }
            }
            else
            {
                _logger.Info(" _busClient.IsConnected == false, Rabbit будет запущен в бэкграунд потоке");
                var bindConsumerTask = requeueConfig != null && delayQueue != null && poisonQueue != null
                    ? BindConsumerAsync(
                        mainQueueBinding,
                        delayQueue,
                        poisonQueue,
                        handler,
                        poisonHandler,
                        requeueConfig,
                        metricEntity)
                    : SubscribePrivateAsync(
                        mainQueueBinding,
                        handler,
                        metricEntity);
                bindConsumerTask.Forget();
            }
        }
#nullable disable

        private AsyncPolicyWrap SetupPolicy(TimeSpan? timeout = null) =>
            Policy.WrapAsync(Policy.TimeoutAsync(timeout ?? TimeSpan.FromSeconds(2)),
                Policy.Handle<Exception>()
                    .WaitAndRetryAsync(3, _ => TimeSpan.FromSeconds(3)));

        private async Task ExecuteWithPolicy(Func<Task> action)
=======
    private async Task ResubscribeOnReconnect()
    {
        _logger.Warn("Reconnect happened, start resubscribing");
        foreach (var subscription in _subscriptions)
>>>>>>> 1917388f
        {
            try
            {
                await ResubscribeInternalAsync(subscription);
            }
            catch (Exception e)
            {
                _logger.ErrorWithObject(e, "Failed to resubscribe", logObjects: subscription.Binding.Queue.Name);
                _retryForeverPolicy.ExecuteAsync(() => ResubscribeInternalAsync(subscription)).Forget();
            }
        }

<<<<<<< HEAD
        private async Task<Acknowledgements> ExecuteWithPolicy(Func<Task<Acknowledgements>> action)
        {
            var policy = Policy.Handle<TimeoutException>()
                .WaitAndRetryAsync(
                    RetryAttemptMax,
                    retryAttempt => TimeSpan.FromSeconds(Math.Pow(2, retryAttempt)),
                    (exception, timeSpan, retryCount, _) =>
                    {
                        _logger.ErrorWithObject(exception, new {TimeSpan = timeSpan, RetryCount = retryCount});
                    });

            var policyResult = await policy.ExecuteAndCaptureAsync(async () => await action.Invoke());

            if (policyResult.FinalException != null)
            {
                _logger.ErrorWithObject(policyResult.FinalException, action);
            }

            return policyResult.Result;
        }

        private async Task ResubscribeOnReconnect()
=======
        async Task ResubscribeInternalAsync(SubscriptionInfo sub)
>>>>>>> 1917388f
        {
            if (sub.Binding.Queue.IsExclusive)
            {
                await SubscribePrivateAsync(sub.Binding,
                                            sub.EventbusSubscriptionHandler,
                                            sub.MetricsEntity);
            }
            else
            {
                // for non exclusive queues we reuse existing consumer
                // alternative is to dispose old consumer and create new consumer
                await DeclareBindQueue(sub.Binding);
            }
        }
    }

    private async Task SubscribePrivateAsync(
        QueueExchangeBinding bindingInfo,
        Func<byte[], MessageProperties, MessageReceivedInfo, Task> handler,
        string metricEntity)
    {
        var queue = await DeclareBindQueue(bindingInfo);
        _busClient.Consume(queue, HandleEventBusMessageWithPolicy);

        async Task HandleEventBusMessageWithPolicy(ReadOnlyMemory<byte> body, MessageProperties props, MessageReceivedInfo info)
        {
            using (_inMetricsFactory.CreateLoggingMetricsTimer(metricEntity ?? "Eventbus",
                                                               $"{info.Exchange}:{info.RoutingKey}",
                                                               additionalLabels: props.AppId ?? "Unknown"))
            {
                HandleMessageProps(props);
                await ExecuteWithPolicy(async () => await handler.Invoke(body.ToArray(), props, info));
            }
        }
    }

<<<<<<< HEAD
        private async Task BindConsumerAsync(QueueExchangeBinding mainQueueBinding,
            QueueExchangeBinding delayQueueBinding,
            QueueExchangeBinding poisonQueueBinding,
            Func<byte[], MessageProperties, MessageReceivedInfo, Task<Acknowledgements>> handler,
            Func<byte[], MessageProperties, MessageReceivedInfo, Task<Acknowledgements>> poisonHandler,
            DelayedRequeueConfiguration delayedConfig,
            string metricEntity)
        {
            var mainQueue = await DeclareBindQueue(mainQueueBinding);
            _busClient.Consume(mainQueue, HandleEventBusMessageWithPolicyAndRequeue());

            if (poisonHandler != null)
            {
                var poisonQueue = await DeclareBindQueue(poisonQueueBinding);
                _busClient.Consume(poisonQueue, HandlePoisonQueueMessages());
            }

            Func<ReadOnlyMemory<byte>, MessageProperties, MessageReceivedInfo, Task<AckStrategy>>
                HandleEventBusMessageWithPolicyAndRequeue()
            {
                return async (body, props, info) =>
                {
                    using (_metricsTracingFactory.CreateLoggingMetricsTimer(metricEntity ?? "Eventbus"))
                    {
                        HandleMessageProps(props);
                        var handlerAcknowledgeResponse = await ExecuteWithPolicy(
                            async () => await handler.Invoke(body.ToArray(), props, info)
                        );

                        return handlerAcknowledgeResponse switch
                        {
                            Acknowledgements.Ack => AckStrategies.Ack,

                            Acknowledgements.Nack => await HandleNackResponse(
                                mainQueueBinding,
                                delayQueueBinding,
                                poisonQueueBinding,
                                delayedConfig,
                                props,
                                body.ToArray()),

                            Acknowledgements.Reject => AckStrategies.NackWithRequeue,

                            _ => AckStrategies.Ack
                        };
                    }
                };
            }

            Func<ReadOnlyMemory<byte>, MessageProperties, MessageReceivedInfo, Task> HandlePoisonQueueMessages()
            {
                return async (body, props, info) =>
                {
                    using (_metricsTracingFactory.CreateLoggingMetricsTimer($"{metricEntity ?? "Eventbus"}-Poison"))
                    {
                        HandleMessageProps(props);
                        await ExecuteWithPolicy(
                            async () => await poisonHandler.Invoke(body.ToArray(), props, info)
                        );
                    }
                };
            }
        }

        private async Task<Queue> DeclareBindQueue(QueueExchangeBinding bindingInfo)
        {
            var queue = await _busClient.QueueDeclareAsync(
                            name: bindingInfo.Queue.Name,
                            autoDelete: bindingInfo.Queue.IsAutoDelete,
                            durable: bindingInfo.Queue.IsDurable,
                            exclusive: bindingInfo.Queue.IsExclusive);

            var exchange = new Exchange(bindingInfo.Exchange.Name,
                                        bindingInfo.Exchange.Type,
                                        bindingInfo.Queue.IsDurable,
                                        bindingInfo.Queue.IsAutoDelete);

            await _busClient.BindAsync(exchange, bindingInfo.Queue, bindingInfo.RoutingKey);
            return queue;
        }
=======
    private async Task<Queue> DeclareBindQueue(QueueExchangeBinding bindingInfo)
    {
        var queue = await _busClient.QueueDeclareAsync(
                        name: bindingInfo.Queue.Name,
                        autoDelete: bindingInfo.Queue.IsAutoDelete,
                        durable: bindingInfo.Queue.IsDurable,
                        exclusive: bindingInfo.Queue.IsExclusive);

        var exchange = new Exchange(bindingInfo.Exchange.Name,
                                    bindingInfo.Exchange.Type,
                                    bindingInfo.Queue.IsDurable,
                                    bindingInfo.Queue.IsAutoDelete);

        await _busClient.BindAsync(exchange, bindingInfo.Queue, bindingInfo.RoutingKey);
        return queue;
    }

    private void HandleMessageProps(MessageProperties props)
    {
        if (!props.HeadersPresent)
            return;
>>>>>>> 1917388f

        GetAcceptLanguageFromProperties(props);
    }

    private void GetAcceptLanguageFromProperties(MessageProperties props)
    {
        try
        {
            if (!props.Headers.TryGetValue(MessagePropertiesNames.AcceptLang, out var acceptLanguage))
                return;

            var acceptLanguageStr = BodyEncoding.GetString((byte[])acceptLanguage);
            FlowContext<RequestMetaData>.Current =
                new RequestMetaData
                {
                    RabbitAcceptLanguage = acceptLanguageStr
                };

<<<<<<< HEAD
#nullable enable
        private async Task<AckStrategy> HandleNackResponse(
            QueueExchangeBinding mainQueueBinding,
            QueueExchangeBinding delayQueueBinding,
            QueueExchangeBinding poisonQueueBinding,
            DelayedRequeueConfiguration delayedConfig,
            MessageProperties props,
            byte[] body)
        {
            var counter = props.Headers.TryGetValue("x-counter", out object? xCounterHeader)
                          && int.TryParse(xCounterHeader.ToString(), out int headerCounter)
                ? headerCounter
                : 0;

            if (counter >= delayedConfig.MaxRetryRequeueCount)
            {
                await PublishToPoisonQueueAsync(poisonQueueBinding, body);
            }
            else
            {
                await PublishToDelayQueueAsync(
                    delayQueueBinding,
                    mainQueueBinding,
                    counter,
                    delayedConfig.DelayedQueueRequeueTtl,
                    body);
            }

            return AckStrategies.Ack;
        }
#nullable disable

        private async Task PublishToPoisonQueueAsync(QueueExchangeBinding poisonQueueBinding, byte[] messageBody)
        {
            try
            {
                await _busClient.QueueDeclareAsync(
                    poisonQueueBinding.Queue.Name,
                    c => c.AsAutoDelete(poisonQueueBinding.Queue.IsAutoDelete)
                        .AsDurable(poisonQueueBinding.Queue.IsDurable)
                        .AsExclusive(poisonQueueBinding.Queue.IsExclusive));
            }
            catch (Exception exception)
            {
                _logger.ErrorWithObject(
                    exception,
                    "Не удалось создать очередь задержки."
                );

                return;
            }

            var delayExchange = await _busClient.ExchangeDeclareAsync(
                poisonQueueBinding.Exchange.Name,
                poisonQueueBinding.Exchange.Type);

            await _busClient.BindAsync(delayExchange, poisonQueueBinding.Queue, poisonQueueBinding.RoutingKey);
            await SetupPolicy().ExecuteAndCaptureAsync(async () =>
                await _busClient.PublishAsync(
                    delayExchange,
                    poisonQueueBinding.RoutingKey,
                    false,
                    GetProperties(null, true),
                    messageBody)
            );
        }

        private async Task PublishToDelayQueueAsync(
        QueueExchangeBinding delayQueueBinding,
        QueueExchangeBinding mainQueue,
        int counter,
        int  delayedQueueRequeueTtl,
        byte[] messageBody)
    {
        try
        {
            await _busClient.QueueDeclareAsync(
                delayQueueBinding.Queue.Name,
                c => c.WithArgument("x-dead-letter-exchange", String.Empty)
                    .WithArgument("x-dead-letter-routing-key", mainQueue.Queue.Name)
                    .WithArgument("x-message-ttl", delayedQueueRequeueTtl)
                    .AsAutoDelete(delayQueueBinding.Queue.IsAutoDelete)
                    .AsDurable(delayQueueBinding.Queue.IsDurable)
                    .AsExclusive(delayQueueBinding.Queue.IsExclusive));
        }
        catch (Exception exception)
        {
            _logger.ErrorWithObject(
                exception,
                "Не удалось создать очередь задержки. Причина, скорее всего, в существующей очереди."
            );

            return;
        }

        var delayExchange = await _busClient.ExchangeDeclareAsync(
            delayQueueBinding.Exchange.Name,
            delayQueueBinding.Exchange.Type);

        _busClient.Bind(delayExchange, delayQueueBinding.Queue, delayQueueBinding.RoutingKey);
        await SetupPolicy().ExecuteAndCaptureAsync(async () =>
            await _busClient.PublishAsync(
                delayExchange,
                delayQueueBinding.RoutingKey,
                false,
                GetProperties(new Dictionary<string, object>
                    {
                        {"x-counter", ++counter}
                    },
                    true),
                messageBody)
        );
    }

    private void GetAcceptLanguageFromProperties(MessageProperties props)
=======
            if (LocaleHelper.TryGetFromString(acceptLanguageStr, out var cultureInfo))
                CultureInfo.CurrentUICulture = cultureInfo;
        }
        catch (Exception e)
>>>>>>> 1917388f
        {
            _logger.ErrorWithObject(e, message: "Error while parsing accept_language from properties", props);
        }
    }

    private MessageProperties GetProperties(Dictionary<string, object> additionalHeaders, bool withAcceptLang)
    {
        var messageProperties = new MessageProperties
        {
            AppId = ServiceVariables.ServiceAsClientName
        };

        SetTraceHeadersFromActivity(messageProperties);
        if (withAcceptLang)
            SetAcceptLanguageHeader(messageProperties);

        if (additionalHeaders != null)
        {
            foreach (var additionalHeader in additionalHeaders)
            {
                messageProperties.Headers.TryAdd(additionalHeader.Key, additionalHeader.Value);
            }
        }

        return messageProperties;
    }

    private void SetTraceHeadersFromActivity(MessageProperties properties)
    {
        if (Activity.Current is not { Baggage: { } bgg })
            return;

        var baggageArray = bgg.ToArray();
        if (baggageArray.Length == 0)
            return;

        var baggageProperties = baggageArray
            .Select(b => $"{WebUtility.UrlEncode(b.Key)}={WebUtility.UrlEncode(b.Value)}");

        properties.Headers.Add(MessagePropertiesNames.Baggage, string.Join(", ", baggageProperties));
    }

    private void SetAcceptLanguageHeader(MessageProperties properties)
    {
        var flowAcceptLang = FlowContext<RequestMetaData>.Current.AcceptLanguage;
        if (flowAcceptLang != null)
            properties.Headers.Add(MessagePropertiesNames.AcceptLang, flowAcceptLang);
    }

    public void Dispose()
    {
        // Сделано для удобства локального тестирования, удаляем наши созданные очереди
        if (_options.DeleteQueuesOnApplicationShutdown && _busClient != null)
        {
            foreach (var queue in RabbitMqDeclaredQueues.DeclaredQueues)
            {
                _busClient.QueueDelete(queue.Name);
            }
        }

        _busClient?.Dispose();
    }

    public string InitStartConsoleMessage()
    {
        return "Start Eventbus initializer";
    }

    public string InitEndConsoleMessage()
    {
        return "End Eventbus initializer";
    }
}<|MERGE_RESOLUTION|>--- conflicted
+++ resolved
@@ -36,6 +36,8 @@
     private IAdvancedBus _busClient;
     private const int RetryAttemptMax = 3;
     private const int MaxRetryDelayPow = 2;
+    private const string DelayQueueSuffix = "_delay";
+    private const string PoisonQueueSuffix = "_poison";
     private readonly JsonSerializer _jsonSerializer;
     private readonly string _connectionString;
 
@@ -72,31 +74,7 @@
 
     public Task InitializeAsync()
     {
-<<<<<<< HEAD
-        private IAdvancedBus _busClient;
-        private const int RetryAttemptMax = 3;
-        private const int MaxRetryDelayPow = 2;
-        private const string DelayQueueSuffix = "_delay";
-        private const string PoisonQueueSuffix = "_poison";
-        private readonly JsonSerializer _jsonSerializer;
-        private readonly string _connectionString;
-
-        private readonly MetricsFactory _metricsTracingFactory =
-            MetricsFactory.CreateRepositoryMetricsFactory(nameof(EventbusManager));
-
-        private readonly ILogger _logger = LogManager.GetCurrentClassLogger();
-        private ConcurrentBag<SubscriptionInfo> _subscriptions = new();
-        private readonly AsyncRetryPolicy _retryForeverPolicy;
-        private readonly AsyncRetryPolicy _subscribePolicy;
-        private readonly EventbusOptions _options;
-        private static readonly UTF8Encoding BodyEncoding = new(false);
-        private readonly RmqTopology _rmqTopology;
-
-        public EventbusManager(JsonSerializer jsonSerializer,
-                               IOptions<EventbusOptions> options, RmqTopology rmqTopology)
-=======
         try
->>>>>>> 1917388f
         {
             _busClient = RabbitHutch.CreateBus(_connectionString,
                                                serviceRegister =>
@@ -116,7 +94,7 @@
         return Task.CompletedTask;
     }
 
-    public Task<Exchange> DeclareExchangeTopicAsync(string exchangeName, bool durable, bool autoDelete) => 
+    public Task<Exchange> DeclareExchangeTopicAsync(string exchangeName, bool durable, bool autoDelete) =>
         _busClient.ExchangeDeclareAsync(exchangeName, ExchangeType.Topic, durable, autoDelete);
 
     public async Task PublishRawAsync(
@@ -238,19 +216,19 @@
 
     private AsyncPolicyWrap SetupPolicy(TimeSpan? timeout = null) =>
         Policy.WrapAsync(Policy.TimeoutAsync(timeout ?? TimeSpan.FromSeconds(2)),
-                         Policy.Handle<Exception>()
-                               .WaitAndRetryAsync(3, _ => TimeSpan.FromSeconds(3)));
+            Policy.Handle<Exception>()
+                .WaitAndRetryAsync(3, _ => TimeSpan.FromSeconds(3)));
 
     private async Task ExecuteWithPolicy(Func<Task> action)
     {
         var policy = Policy.Handle<TimeoutException>()
-                           .WaitAndRetryAsync(
-                               RetryAttemptMax,
-                               retryAttempt => TimeSpan.FromSeconds(Math.Pow(2, retryAttempt)),
-                               (exception, timeSpan, retryCount, _) =>
-                               {
-                                   _logger.ErrorWithObject(exception, new { TimeSpan = timeSpan, RetryCount = retryCount });
-                               });
+            .WaitAndRetryAsync(
+                RetryAttemptMax,
+                retryAttempt => TimeSpan.FromSeconds(Math.Pow(2, retryAttempt)),
+                (exception, timeSpan, retryCount, _) =>
+                {
+                    _logger.ErrorWithObject(exception, new {TimeSpan = timeSpan, RetryCount = retryCount});
+                });
 
         var policyResult = await policy.ExecuteAndCaptureAsync(async () => await action.Invoke());
 
@@ -260,136 +238,7 @@
         }
     }
 
-<<<<<<< HEAD
-#nullable enable
-        public async Task SubscribeAsync(
-            QueueExchangeBinding mainQueueBinding,
-            bool durable,
-            bool autoDelete,
-            Func<byte[], MessageProperties, MessageReceivedInfo, Task<Acknowledgements>> handler,
-            Func<byte[], MessageProperties, MessageReceivedInfo, Task<Acknowledgements>>? poisonHandler = null,
-            DelayedRequeueConfiguration? requeueConfig = null,
-            string? metricEntity = null)
-        {
-            RabbitMqDeclaredQueues.DeclaredQueues.Add(mainQueueBinding.Queue);
-
-            if (requeueConfig?.MaxRetryRequeueCount == 0)
-            {
-                throw new ArgumentException(
-                    $"{nameof(DelayedRequeueConfiguration.MaxRetryRequeueCount)} должен содержать себе минимум одну попытку",
-                    nameof(DelayedRequeueConfiguration.MaxRetryRequeueCount));
-            }
-
-            QueueExchangeBinding? delayQueue = null;
-            QueueExchangeBinding? poisonQueue = null;
-            if (requeueConfig != null)
-            {
-                delayQueue = _rmqTopology.CreateBinding(
-                    mainQueueBinding.Exchange.Name,
-                    $"{mainQueueBinding.RoutingKey}{DelayQueueSuffix}",
-                    isExclusive: false,
-                    isDurable: true,
-                    isAutoDelete: false);
-
-                poisonQueue = _rmqTopology.CreateBinding(
-                    mainQueueBinding.Exchange.Name,
-                    $"{mainQueueBinding.RoutingKey}{PoisonQueueSuffix}",
-                    isExclusive: false,
-                    isDurable: true,
-                    isAutoDelete: false);
-
-                RabbitMqDeclaredQueues.DeclaredQueues.AddRange(new[] {delayQueue.Queue, poisonQueue.Queue});
-            }
-
-            if (_busClient.IsConnected)
-            {
-                try
-                {
-                    await (requeueConfig != null && delayQueue != null && poisonQueue != null
-                            ? BindConsumerAsync(
-                                mainQueueBinding,
-                                delayQueue,
-                                poisonQueue,
-                                handler,
-                                poisonHandler,
-                                requeueConfig,
-                                metricEntity)
-                            : SubscribePrivateAsync(
-                                mainQueueBinding,
-                                handler,
-                                metricEntity)
-                        );
-                }
-                catch (Exception ex)
-                {
-                    _logger.Error(ex);
-                    _logger.Info(
-                        "В интервале между проверкой _busClient.IsConnected и SubscribeAsyncPrivate Rabbit может отвалиться, поэтому запускаем в бекграунд потоке"
-                    );
-                    var bindConsumerTask = requeueConfig != null && delayQueue != null && poisonQueue != null
-                        ? BindConsumerAsync(
-                            mainQueueBinding,
-                            delayQueue,
-                            poisonQueue,
-                            handler,
-                            poisonHandler,
-                            requeueConfig,
-                            metricEntity)
-                        : SubscribePrivateAsync(
-                            mainQueueBinding,
-                            handler,
-                            metricEntity);
-
-                    bindConsumerTask.Forget();
-                }
-            }
-            else
-            {
-                _logger.Info(" _busClient.IsConnected == false, Rabbit будет запущен в бэкграунд потоке");
-                var bindConsumerTask = requeueConfig != null && delayQueue != null && poisonQueue != null
-                    ? BindConsumerAsync(
-                        mainQueueBinding,
-                        delayQueue,
-                        poisonQueue,
-                        handler,
-                        poisonHandler,
-                        requeueConfig,
-                        metricEntity)
-                    : SubscribePrivateAsync(
-                        mainQueueBinding,
-                        handler,
-                        metricEntity);
-                bindConsumerTask.Forget();
-            }
-        }
-#nullable disable
-
-        private AsyncPolicyWrap SetupPolicy(TimeSpan? timeout = null) =>
-            Policy.WrapAsync(Policy.TimeoutAsync(timeout ?? TimeSpan.FromSeconds(2)),
-                Policy.Handle<Exception>()
-                    .WaitAndRetryAsync(3, _ => TimeSpan.FromSeconds(3)));
-
-        private async Task ExecuteWithPolicy(Func<Task> action)
-=======
-    private async Task ResubscribeOnReconnect()
-    {
-        _logger.Warn("Reconnect happened, start resubscribing");
-        foreach (var subscription in _subscriptions)
->>>>>>> 1917388f
-        {
-            try
-            {
-                await ResubscribeInternalAsync(subscription);
-            }
-            catch (Exception e)
-            {
-                _logger.ErrorWithObject(e, "Failed to resubscribe", logObjects: subscription.Binding.Queue.Name);
-                _retryForeverPolicy.ExecuteAsync(() => ResubscribeInternalAsync(subscription)).Forget();
-            }
-        }
-
-<<<<<<< HEAD
-        private async Task<Acknowledgements> ExecuteWithPolicy(Func<Task<Acknowledgements>> action)
+    private async Task<Acknowledgements> ExecuteWithPolicy(Func<Task<Acknowledgements>> action)
         {
             var policy = Policy.Handle<TimeoutException>()
                 .WaitAndRetryAsync(
@@ -410,10 +259,23 @@
             return policyResult.Result;
         }
 
-        private async Task ResubscribeOnReconnect()
-=======
+    private async Task ResubscribeOnReconnect()
+    {
+        _logger.Warn("Reconnect happened, start resubscribing");
+        foreach (var subscription in _subscriptions)
+        {
+            try
+            {
+                await ResubscribeInternalAsync(subscription);
+            }
+            catch (Exception e)
+            {
+                _logger.ErrorWithObject(e, "Failed to resubscribe", logObjects: subscription.Binding.Queue.Name);
+                _retryForeverPolicy.ExecuteAsync(() => ResubscribeInternalAsync(subscription)).Forget();
+            }
+        }
+
         async Task ResubscribeInternalAsync(SubscriptionInfo sub)
->>>>>>> 1917388f
         {
             if (sub.Binding.Queue.IsExclusive)
             {
@@ -450,72 +312,74 @@
         }
     }
 
-<<<<<<< HEAD
-        private async Task BindConsumerAsync(QueueExchangeBinding mainQueueBinding,
-            QueueExchangeBinding delayQueueBinding,
-            QueueExchangeBinding poisonQueueBinding,
-            Func<byte[], MessageProperties, MessageReceivedInfo, Task<Acknowledgements>> handler,
-            Func<byte[], MessageProperties, MessageReceivedInfo, Task<Acknowledgements>> poisonHandler,
-            DelayedRequeueConfiguration delayedConfig,
-            string metricEntity)
-        {
-            var mainQueue = await DeclareBindQueue(mainQueueBinding);
-            _busClient.Consume(mainQueue, HandleEventBusMessageWithPolicyAndRequeue());
-
-            if (poisonHandler != null)
-            {
-                var poisonQueue = await DeclareBindQueue(poisonQueueBinding);
-                _busClient.Consume(poisonQueue, HandlePoisonQueueMessages());
-            }
-
-            Func<ReadOnlyMemory<byte>, MessageProperties, MessageReceivedInfo, Task<AckStrategy>>
-                HandleEventBusMessageWithPolicyAndRequeue()
-            {
-                return async (body, props, info) =>
+    private async Task BindConsumerAsync(QueueExchangeBinding mainQueueBinding,
+        QueueExchangeBinding delayQueueBinding,
+        QueueExchangeBinding poisonQueueBinding,
+        Func<byte[], MessageProperties, MessageReceivedInfo, Task<Acknowledgements>> handler,
+        Func<byte[], MessageProperties, MessageReceivedInfo, Task<Acknowledgements>> poisonHandler,
+        DelayedRequeueConfiguration delayedConfig,
+        string metricEntity)
+    {
+        var mainQueue = await DeclareBindQueue(mainQueueBinding);
+        _busClient.Consume(mainQueue, HandleEventBusMessageWithPolicyAndRequeue());
+
+        if (poisonHandler != null)
+        {
+            var poisonQueue = await DeclareBindQueue(poisonQueueBinding);
+            _busClient.Consume(poisonQueue, HandlePoisonQueueMessages());
+        }
+
+        Func<ReadOnlyMemory<byte>, MessageProperties, MessageReceivedInfo, Task<AckStrategy>>
+            HandleEventBusMessageWithPolicyAndRequeue()
+        {
+            return async (body, props, info) =>
+            {
+                using (_inMetricsFactory.CreateLoggingMetricsTimer(metricEntity ?? "Eventbus",
+                           $"{info.Exchange}:{info.RoutingKey}",
+                           additionalLabels: props.AppId ?? "Unknown"))
                 {
-                    using (_metricsTracingFactory.CreateLoggingMetricsTimer(metricEntity ?? "Eventbus"))
+                    HandleMessageProps(props);
+                    var handlerAcknowledgeResponse = await ExecuteWithPolicy(
+                        async () => await handler.Invoke(body.ToArray(), props, info)
+                    );
+
+                    return handlerAcknowledgeResponse switch
                     {
-                        HandleMessageProps(props);
-                        var handlerAcknowledgeResponse = await ExecuteWithPolicy(
-                            async () => await handler.Invoke(body.ToArray(), props, info)
-                        );
-
-                        return handlerAcknowledgeResponse switch
-                        {
-                            Acknowledgements.Ack => AckStrategies.Ack,
-
-                            Acknowledgements.Nack => await HandleNackResponse(
-                                mainQueueBinding,
-                                delayQueueBinding,
-                                poisonQueueBinding,
-                                delayedConfig,
-                                props,
-                                body.ToArray()),
-
-                            Acknowledgements.Reject => AckStrategies.NackWithRequeue,
-
-                            _ => AckStrategies.Ack
-                        };
-                    }
-                };
-            }
-
-            Func<ReadOnlyMemory<byte>, MessageProperties, MessageReceivedInfo, Task> HandlePoisonQueueMessages()
-            {
-                return async (body, props, info) =>
+                        Acknowledgements.Ack => AckStrategies.Ack,
+
+                        Acknowledgements.Nack => await HandleNackResponse(
+                            mainQueueBinding,
+                            delayQueueBinding,
+                            poisonQueueBinding,
+                            delayedConfig,
+                            props,
+                            body.ToArray()),
+
+                        Acknowledgements.Reject => AckStrategies.NackWithRequeue,
+
+                        _ => AckStrategies.Ack
+                    };
+                }
+            };
+        }
+
+        Func<ReadOnlyMemory<byte>, MessageProperties, MessageReceivedInfo, Task> HandlePoisonQueueMessages()
+        {
+            return async (body, props, info) =>
+            {
+                using (_outMetricsFactory.CreateLoggingMetricsTimer($"{metricEntity ?? "Eventbus"}-Poison", $"{info.Exchange}:{info.RoutingKey}",
+                           additionalLabels: props.AppId ?? "Unknown"))
                 {
-                    using (_metricsTracingFactory.CreateLoggingMetricsTimer($"{metricEntity ?? "Eventbus"}-Poison"))
-                    {
-                        HandleMessageProps(props);
-                        await ExecuteWithPolicy(
-                            async () => await poisonHandler.Invoke(body.ToArray(), props, info)
-                        );
-                    }
-                };
-            }
-        }
-
-        private async Task<Queue> DeclareBindQueue(QueueExchangeBinding bindingInfo)
+                    HandleMessageProps(props);
+                    await ExecuteWithPolicy(
+                        async () => await poisonHandler.Invoke(body.ToArray(), props, info)
+                    );
+                }
+            };
+        }
+    }
+
+    private async Task<Queue> DeclareBindQueue(QueueExchangeBinding bindingInfo)
         {
             var queue = await _busClient.QueueDeclareAsync(
                             name: bindingInfo.Queue.Name,
@@ -523,23 +387,6 @@
                             durable: bindingInfo.Queue.IsDurable,
                             exclusive: bindingInfo.Queue.IsExclusive);
 
-            var exchange = new Exchange(bindingInfo.Exchange.Name,
-                                        bindingInfo.Exchange.Type,
-                                        bindingInfo.Queue.IsDurable,
-                                        bindingInfo.Queue.IsAutoDelete);
-
-            await _busClient.BindAsync(exchange, bindingInfo.Queue, bindingInfo.RoutingKey);
-            return queue;
-        }
-=======
-    private async Task<Queue> DeclareBindQueue(QueueExchangeBinding bindingInfo)
-    {
-        var queue = await _busClient.QueueDeclareAsync(
-                        name: bindingInfo.Queue.Name,
-                        autoDelete: bindingInfo.Queue.IsAutoDelete,
-                        durable: bindingInfo.Queue.IsDurable,
-                        exclusive: bindingInfo.Queue.IsExclusive);
-
         var exchange = new Exchange(bindingInfo.Exchange.Name,
                                     bindingInfo.Exchange.Type,
                                     bindingInfo.Queue.IsDurable,
@@ -553,98 +400,82 @@
     {
         if (!props.HeadersPresent)
             return;
->>>>>>> 1917388f
 
         GetAcceptLanguageFromProperties(props);
     }
 
-    private void GetAcceptLanguageFromProperties(MessageProperties props)
+#nullable enable
+    private async Task<AckStrategy> HandleNackResponse(
+        QueueExchangeBinding mainQueueBinding,
+        QueueExchangeBinding delayQueueBinding,
+        QueueExchangeBinding poisonQueueBinding,
+        DelayedRequeueConfiguration delayedConfig,
+        MessageProperties props,
+        byte[] body)
+    {
+        var counter = props.Headers.TryGetValue("x-counter", out object? xCounterHeader)
+                      && int.TryParse(xCounterHeader?.ToString(), out int headerCounter)
+            ? headerCounter
+            : 0;
+
+        if (counter >= delayedConfig.MaxRetryRequeueCount)
+        {
+            await PublishToPoisonQueueAsync(poisonQueueBinding, body);
+        }
+        else
+        {
+            await PublishToDelayQueueAsync(
+                delayQueueBinding,
+                mainQueueBinding,
+                counter,
+                delayedConfig.DelayedQueueRequeueTtl,
+                body);
+        }
+
+        return AckStrategies.Ack;
+    }
+#nullable disable
+
+    private async Task PublishToPoisonQueueAsync(QueueExchangeBinding poisonQueueBinding, byte[] messageBody)
     {
         try
         {
-            if (!props.Headers.TryGetValue(MessagePropertiesNames.AcceptLang, out var acceptLanguage))
-                return;
-
-            var acceptLanguageStr = BodyEncoding.GetString((byte[])acceptLanguage);
-            FlowContext<RequestMetaData>.Current =
-                new RequestMetaData
-                {
-                    RabbitAcceptLanguage = acceptLanguageStr
-                };
-
-<<<<<<< HEAD
-#nullable enable
-        private async Task<AckStrategy> HandleNackResponse(
-            QueueExchangeBinding mainQueueBinding,
-            QueueExchangeBinding delayQueueBinding,
-            QueueExchangeBinding poisonQueueBinding,
-            DelayedRequeueConfiguration delayedConfig,
-            MessageProperties props,
-            byte[] body)
-        {
-            var counter = props.Headers.TryGetValue("x-counter", out object? xCounterHeader)
-                          && int.TryParse(xCounterHeader.ToString(), out int headerCounter)
-                ? headerCounter
-                : 0;
-
-            if (counter >= delayedConfig.MaxRetryRequeueCount)
-            {
-                await PublishToPoisonQueueAsync(poisonQueueBinding, body);
-            }
-            else
-            {
-                await PublishToDelayQueueAsync(
-                    delayQueueBinding,
-                    mainQueueBinding,
-                    counter,
-                    delayedConfig.DelayedQueueRequeueTtl,
-                    body);
-            }
-
-            return AckStrategies.Ack;
-        }
-#nullable disable
-
-        private async Task PublishToPoisonQueueAsync(QueueExchangeBinding poisonQueueBinding, byte[] messageBody)
-        {
-            try
-            {
-                await _busClient.QueueDeclareAsync(
-                    poisonQueueBinding.Queue.Name,
-                    c => c.AsAutoDelete(poisonQueueBinding.Queue.IsAutoDelete)
-                        .AsDurable(poisonQueueBinding.Queue.IsDurable)
-                        .AsExclusive(poisonQueueBinding.Queue.IsExclusive));
-            }
-            catch (Exception exception)
-            {
-                _logger.ErrorWithObject(
-                    exception,
-                    "Не удалось создать очередь задержки."
-                );
-
-                return;
-            }
-
-            var delayExchange = await _busClient.ExchangeDeclareAsync(
-                poisonQueueBinding.Exchange.Name,
-                poisonQueueBinding.Exchange.Type);
-
-            await _busClient.BindAsync(delayExchange, poisonQueueBinding.Queue, poisonQueueBinding.RoutingKey);
-            await SetupPolicy().ExecuteAndCaptureAsync(async () =>
-                await _busClient.PublishAsync(
-                    delayExchange,
-                    poisonQueueBinding.RoutingKey,
-                    false,
-                    GetProperties(null, true),
-                    messageBody)
+            await _busClient.QueueDeclareAsync(
+                poisonQueueBinding.Queue.Name,
+                c => c.AsAutoDelete(poisonQueueBinding.Queue.IsAutoDelete)
+                    .AsDurable(poisonQueueBinding.Queue.IsDurable)
+                    .AsExclusive(poisonQueueBinding.Queue.IsExclusive));
+        }
+        catch (Exception exception)
+        {
+            _logger.ErrorWithObject(
+                exception,
+                "Не удалось создать очередь задержки."
             );
-        }
-
-        private async Task PublishToDelayQueueAsync(
+
+            return;
+        }
+
+        var delayExchange = await _busClient.ExchangeDeclareAsync(
+            poisonQueueBinding.Exchange.Name,
+            poisonQueueBinding.Exchange.Type);
+
+        await _busClient.BindAsync(delayExchange, poisonQueueBinding.Queue, poisonQueueBinding.RoutingKey);
+        await SetupPolicy().ExecuteAndCaptureAsync(async () =>
+            await _busClient.PublishAsync(
+                delayExchange,
+                poisonQueueBinding.RoutingKey,
+                false,
+                GetProperties(null, true),
+                messageBody)
+        );
+    }
+
+    private async Task PublishToDelayQueueAsync(
         QueueExchangeBinding delayQueueBinding,
         QueueExchangeBinding mainQueue,
         int counter,
-        int  delayedQueueRequeueTtl,
+        int delayedQueueRequeueTtl,
         byte[] messageBody)
     {
         try
@@ -688,12 +519,23 @@
     }
 
     private void GetAcceptLanguageFromProperties(MessageProperties props)
-=======
+    {
+        try
+        {
+            if (!props.Headers.TryGetValue(MessagePropertiesNames.AcceptLang, out var acceptLanguage))
+                return;
+
+            var acceptLanguageStr = BodyEncoding.GetString((byte[]) acceptLanguage);
+            FlowContext<RequestMetaData>.Current =
+                new RequestMetaData
+                {
+                    RabbitAcceptLanguage = acceptLanguageStr
+                };
+
             if (LocaleHelper.TryGetFromString(acceptLanguageStr, out var cultureInfo))
                 CultureInfo.CurrentUICulture = cultureInfo;
         }
         catch (Exception e)
->>>>>>> 1917388f
         {
             _logger.ErrorWithObject(e, message: "Error while parsing accept_language from properties", props);
         }
