--- conflicted
+++ resolved
@@ -93,12 +93,7 @@
         return Task.CompletedTask;
     }
 
-<<<<<<< HEAD
     public Task<Exchange> DeclareExchangeTopicAsync(string exchangeName, bool durable, bool autoDelete) =>
-=======
-
-    public Task<Exchange> DeclareExchangeTopicAsync(string exchangeName, bool durable, bool autoDelete) => 
->>>>>>> 1039ce6d
         _busClient.ExchangeDeclareAsync(exchangeName, ExchangeType.Topic, durable, autoDelete);
     
     public Task<Exchange> DeclareExchangeTypedAsync(string exchangeName,bool durable, bool autoDelete, 
@@ -240,32 +235,29 @@
         }
     }
 
-<<<<<<< HEAD
     private async Task<Acknowledgements> ExecuteWithPolicy(Func<Task<Acknowledgements>> action)
-        {
-            var policy = Policy.Handle<TimeoutException>()
-                .WaitAndRetryAsync(
-                    RetryAttemptMax,
-                    retryAttempt => TimeSpan.FromSeconds(Math.Pow(2, retryAttempt)),
-                    (exception, timeSpan, retryCount, _) =>
-                    {
-                        _logger.ErrorWithObject(exception, new {TimeSpan = timeSpan, RetryCount = retryCount});
-                    });
-
-            var policyResult = await policy.ExecuteAndCaptureAsync(async () => await action.Invoke());
-
-            if (policyResult.FinalException != null)
-            {
-                _logger.ErrorWithObject(policyResult.FinalException, action);
-            }
-
-            return policyResult.Result;
-        }
-
-    private async Task ResubscribeOnReconnect()
-=======
+    {
+        var policy = Policy.Handle<TimeoutException>()
+                           .WaitAndRetryAsync(
+                                RetryAttemptMax,
+                                retryAttempt => TimeSpan.FromSeconds(Math.Pow(2, retryAttempt)),
+                                (exception, timeSpan, retryCount, _) =>
+                                {
+                                    _logger.ErrorWithObject(exception, new {TimeSpan = timeSpan, RetryCount = retryCount});
+                                }
+                            );
+
+        var policyResult = await policy.ExecuteAndCaptureAsync(async () => await action.Invoke());
+
+        if (policyResult.FinalException != null)
+        {
+            _logger.ErrorWithObject(policyResult.FinalException, action);
+        }
+
+        return policyResult.Result;
+    }
+
     private void ResubscribeOnReconnect()
->>>>>>> 1039ce6d
     {
         _logger.Warn("Connected to rmq");
 
@@ -606,6 +598,5 @@
     }
 
     public string InitStartConsoleMessage() => "Start Eventbus initializer";
-
     public string InitEndConsoleMessage() => "End Eventbus initializer";
 }